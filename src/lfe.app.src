--- conflicted
+++ resolved
@@ -15,11 +15,7 @@
 
 {application, lfe,
  [{description, "Lisp Flavored Erlang (LFE)"},
-<<<<<<< HEAD
-  {vsn, "1.0.1"},
-=======
-  {vsn, "1.1-dev"},
->>>>>>> 50b127cc
+  {vsn, "1.0.2"},
   {modules,[cl,lfe,lfe_bits,lfe_codegen,lfe_comp,lfe_edlin_expand,
             lfe_env,lfe_eval,lfe_gen,lfe_init,lfe_io,
             lfe_io_format,lfe_io_pretty,lfe_io_write,lfe_lib,
