lfe_guide(7)                                                      lfe_guide(7)



NAME
       lfe_guide ‐ Lisp Flavoured Erlang User Guide

SYNPOSIS
       Note: {{ ... }} is use to denote optional syntax.

LITERALS AND SPECIAL SYNTACTIC RULES
   Integers
       Integers can be written in various forms and number bases:

       · Regular decimal notation:

           1234 ‐123 0

       · Binary notation:

           #b0 #b10101 #b‐1100

       · Binary notation (alternative form):

           #*0 #b*10101 #*‐1100

       · Octal notation:

           #o377 #o‐111

       · Explicitly decimal notation:

           #d1234 #d‐123 #d0

       · Hexadecimal notation:

           #xc0ffe 0x‐01

       · Notation with explicit base (up to 36):

           #2r1010 #8r377 #36rhelloworld

       · Character  notation (the value is the Unicode code point of the char‐
         acter):

           #\a #\$ #\ä

       · Character notation with the value in hexadecimal:

           #\x1f42d;

       In all these forms, the case of the indicating letter is  not  signifi‐
<<<<<<< HEAD
       cant,  i.e. #b1010 and #B1010 are identical as are #16rf00 and #16Rf00.

       Similarly, the case is not significant for digits beyond  9  (i.e. ‘a’,
       ‘b’, ‘c’, ... for number bases larger than 10), e.g. #xabcd is the same
=======
       cant, i.e. #b1010 and #B1010 are identical as are #16rf00 and #16Rf00.

       Similarly,  the  case is not significant for digits beyond 9 (i.e. `a',
       `b', `c', ... for number bases larger than 10), e.g. #xabcd is the same
>>>>>>> a4e25da0
       as #xABCD and can even be mixed in the same number, e.g. #36rHelloWorld
       is valid and the same number as #36Rhelloworld and #36rHELLOWORLD.

       The character notation using hexadecimal code representation (#\x....;)
<<<<<<< HEAD
       is basically the same thing as the regular hexadecimal  notation  #x...
       except  that  it conveys to the reader that a character is intended and
       that it does a sanity check on the  value  (e.g. negative  numbers  and
       value outside the Unicode range are not permitted).

   Floating point numbers
       There  is  only one type of floating point numbers and the literals are
       written in the usual way, e.g. these are all valid floating point  num‐
=======
       is  basically  the same thing as the regular hexadecimal notation #x...
       except that it conveys to the reader that a character is  intended  and
       that  it  does  a  sanity check on the value (e.g. negative numbers and
       value outside the Unicode range are not permitted).

   Floating point numbers
       There is only one type of floating point numbers and the  literals  are
       written  in the usual way, e.g. these are all valid floating point num‐
>>>>>>> a4e25da0
       bers:

              1.0 +1.0 ‐1.0 1.0e10 1.111e‐10

       The one thing to watch out for is that you cannot omit the the part be‐
       fore or after the decimal point if it is zero.  E.g.  the following are
       not valid forms: 100. or .125.

   Strings
       There are two forms of strings: list strings and binary strings.

   List Strings
       List strings are just lists of integers (where the values  have  to  be
       from a certain set of numbers that are considered valid characters) but
<<<<<<< HEAD
       they  have  their  own syntax for literals (which will also be used for
       integer lists as an output representation if the  list  contents  looks
       like it is meant to be a string): “any text between double quotes where
       " and other special characters like \n can be escaped”.

       As a special case you can also write out the character  number  in  the
       form  \xHHH;  (where  “HHH”  is  an  integer  in hexadecimal notation),
       e.g. "\x61;\x62;\x63;" is a complicated way of writing "abc".  This can
       be convenient when writing Unicode letters not easily typeable or view‐
       able with regular fonts.  E.g.  "Cat: \\x1f639;"  might  be  easier  to
       type  (and  view  on output devices without a Unicode font) then typing
=======
       they have their own syntax for literals (which will also  be  used  for
       integer  lists  as  an output representation if the list contents looks
       like it is meant to be a string): “any text between double quotes where
       " and other special characters like \n can be escaped”.

       As  a  special  case you can also write out the character number in the
       form \xHHH; (where  “HHH”  is  an  integer  in  hexadecimal  notation),
       e.g. "\x61;\x62;\x63;" is a complicated way of writing "abc".  This can
       be convenient when writing Unicode letters not easily typeable or view‐
       able  with  regular  fonts.   E.g.  "Cat: \\x1f639;" might be easier to
       type (and view on output devices without a Unicode  font)  then  typing
>>>>>>> a4e25da0
       the actual unicode letter.

   Binary Strings
       Binary strings are just like list strings but they are represented dif‐
<<<<<<< HEAD
       ferently  in  the  virtual  machine.  The simple syntax is #"...", e.g.
=======
       ferently in the virtual machine.  The simple  syntax  is  #"...",  e.g.
>>>>>>> a4e25da0
       #"This  is  a  binary  string  \n  with  some  \"escaped\"  and  quoted
       (\\x1f639;) characters"

       You can also use the general format for creating binaries (#B(...), de‐
<<<<<<< HEAD
       scribed below), e.g. #B("a"), #"a", and #B(97) are all the same  binary
=======
       scribed  below), e.g. #B("a"), #"a", and #B(97) are all the same binary
>>>>>>> a4e25da0
       string.

   Character Escaping
       Certain control characters can be more readably included by using their
       escaped name:

                | Escaped name | Character       |
                |‐‐‐‐‐‐‐‐‐‐‐‐‐‐+‐‐‐‐‐‐‐‐‐‐‐‐‐‐‐‐‐|
                | \b           | Backspace       |
                | \t           | Tab             |
                | \n           | Newline         |
                | \v           | Vertical tab    |
                | \f           | Form Feed       |
                | \r           | Carriage Return |
                | \e           | Escape          |
                | \s           | Space           |
                | \d           | Delete          |

<<<<<<< HEAD
       Alternatively you can also  use  the  hexadecimal  character  encoding,
=======
       Alternatively  you  can  also  use  the hexadecimal character encoding,
>>>>>>> a4e25da0
       e.g. "a\nb" and "a\x0a;b" are the same string.

   Binaries
       We have already seen binary strings, but the #B(...) syntax can be used
       to  create binaries with any contents.  Unless the contents is a simple
       integer you need to annotate it with a type and/or size.

       Example invocations are that show the various annotations:

              > #B(42 (42 (size 16)) (42 (size 32)))
              #B(42 0 42 0 0 0 42)
              > #B(‐42 111 (‐42 (size 16)) 111 (‐42 (size 32)))
              #B(‐42 111 (‐42 (size 16)) 111 (‐42 (size 32)))
              > #B((42 (size 32) big‐endian) (42 (size 32) little‐endian))
              #B(0 0 0 42 42 0 0 0)
              > #B((1.23 float) (1.23 (size 32) float) (1.23 (size 64) float))
              #B(63 243 174 20 122 225 71 174 63 157 112 164 63 243 174 20
                 122 225 71 174)
              > #B((#"a" binary) (#"b" binary))
              #"ab"

<<<<<<< HEAD
       Learn  more about “segments” of binary data e.g. in “Learn You Some Er‐
       lang  (http://learnyousomeerlang.com/starting‐out‐for‐real#bit‐syntax)”
       <http://learnyousomeerlang.com/starting‐out‐for‐real#bit‐syntax>.
=======
       Learn more about “segments” of binary data e.g. in “Learn You Some  Er‐
       lang  (http://learnyousomeerlang.com/starting-out-for-real#bit-syntax)”
       <http://learnyousomeerlang.com/starting-out-for-real#bit-syntax>.
>>>>>>> a4e25da0

   Lists
       Lists are formed either as ( ... ) or [ ... ] where the  optional  ele‐
       ments  of the list are separated by some form or whitespace.  For exam‐
       ple:

              ()
              (the empty list)
              (foo bar baz)
              (foo
               bar
               baz)

   Tuples
       Tuples are written as #(value1 value2 ...).  The empty tuple #() is al‐
       so valid.

   Maps
       Maps  are  written  as #M(key1 value1 key2 value2 ...) The empty map is
       also valid and written as #M().

   Symbols
       Things that cannot be parsed as any of the above are usually considered
       as a symbol.

<<<<<<< HEAD
       Simple examples are foo, Foo, foo‐bar, :foo.  But  also  somewhat  sur‐
       prisingly  123foo  and  1.23e4extra (but note that illegal digits don’t
       make a number a symbol when using the explicit  number  base  notation,
       e.g. #b10foo gives an error).

       Symbol  names can contain a surprising breadth or characters, basically
       all of the latin‐1 character set without control character, whitespace,
=======
       Simple  examples  are  foo, Foo, foo-bar, :foo.  But also somewhat sur‐
       prisingly 123foo and 1.23e4extra (but note that  illegal  digits  don’t
       make  a  number  a symbol when using the explicit number base notation,
       e.g. #b10foo gives an error).

       Symbol names can contain a surprising breadth or characters,  basically
       all of the latin-1 character set without control character, whitespace,
>>>>>>> a4e25da0
       the various brackets, double quotes and semicolon.

       Of these, only |, \', ', ,, and # may not be the first character of the
       symbol’s name (but they are allowed as subsequent letters).

       I.e.  these are all legal symbols: foo, foo, µ#, ±1, 451°F.

<<<<<<< HEAD
       Symbols can be explicitly constructed by wrapping their name in  verti‐
       cal bars, e.g. |foo|, |symbol name with spaces|.  In this case the name
       can contain any character of in the range from 0 to 255 (or even  none,
       i.e. ||  is a valid symbol).  The vertical bar in the symbol name needs
       to be escaped: |symbol with a vertical bar \| in its  name|  (similarly
=======
       Symbols  can be explicitly constructed by wrapping their name in verti‐
       cal bars, e.g. |foo|, |symbol name with spaces|.  In this case the name
       can  contain any character of in the range from 0 to 255 (or even none,
       i.e. || is a valid symbol).  The vertical bar in the symbol name  needs
       to  be  escaped: |symbol with a vertical bar \| in its name| (similarly
>>>>>>> a4e25da0
       you will obviously have to escape the escape character as well).

   Comments
       Comments come in two forms: line comments and block comments.

       Line comments start with a semicolon (;) and finish with the end of the
       line.

       Block comments are written as #| comment text |# where the comment text
<<<<<<< HEAD
       may  span  multiple  lines  but  my  not contain another block comment,
=======
       may span multiple lines but  my  not  contain  another  block  comment,
>>>>>>> a4e25da0
       i.e. it may not contain the character sequence #|.

   Evaluation While Reading
       #.(... some expression ...).  E.g.  #.(+ 1 1) will evaluate the (+ 1 1)
       while it reads the expression and then be effectively 2.

Supported forms
   Core forms
              (quote e)
              (cons head tail)
              (car e)
              (cdr e)
              (list e ... )
              (tuple e ... )
              (tref tuple index)
              (tset tuple index val)
              (binary seg ... )
              (map key val ...)
              (map‐get m k) (map‐set m k v ...) (map‐update m k v ...)
              (lambda (arg ...) ...)
              (match‐lambda
                ((arg ... ) {{(when e ...)}} ...)           ‐ Matches clauses
                ... )
              (function func‐name arity)                    ‐ Function references
              (function mod‐name func‐name arity)
              (let ((pat {{(when e ...)}} e)
                    ...)
                ... )
              (let‐function ((name lambda|match‐lambda)     ‐ Local functions
                             ... )
                ... )
              (letrec‐function ((name lambda|match‐lambda)  ‐ Local functions
                                ... )
                ... )
              (let‐macro ((name lambda‐match‐lambda)        ‐ Local macros
                          ...)
                ...)
              (progn ... )
              (if test true‐expr {{false‐expr}})
              (case e
                (pat {{(when e ...)}} ...)
                ... ))
              (receive
                (pat {{(when e ...)}} ... )
                ...
                (after timeout ... ))
              (catch ... )
              (try
                e
                {{(case ((pat {{(when e ...)}} ... )
                        ... ))}}
                {{(catch
                   ((tuple type value stacktrace)|_ {{(when e ...)}}
                                              ‐ Must be tuple of length 3 or just _!
                    ... )
                   ... )}}
                {{(after ... )}})
              (funcall func arg ... )
              (call mod func arg ... )        ‐ Call to Mod:Func(Arg, ... )

              (define‐record name fields)
              (make‐record name fields)
              (record‐index name field)
              (record‐field record name field)
              (record‐update record name fields)

              (define‐module name meta‐data attributes)
              (extend‐module meta‐data attributes)

              (define‐function name meta‐data lambda|match‐lambda)
              (define‐macro name meta‐data lambda|match‐lambda)

              (define‐type type defintion)
              (define‐opaque‐type type defintion)
              (define‐function‐spec func spec)

   Basic macro forms
              (: mod func arg ... ) =>
                      (call 'mod 'func arg ... )
              (mod:func arg ... ) =>
                      (call 'mod 'func arg ... )
              (? {{timeout {{default}} }})
              (++ ... )
              (list* ...)
              (let* (...) ... )
              (flet ((name (arg ...) {{doc‐string}} ...)
                     ...)
                ...)
              (flet* (...) ... )
              (fletrec ((name (arg ...) {{doc‐string}} ...)
                        ...)
                ...)
              (cond ...
                    {{(?= pat expr)}}
                    ... )
              (andalso ... )
              (orelse ... )
              (fun func arity)
              (fun mod func arity)
              (lc (qual ...) ...)
              (list‐comp (qual ...) ...)
              (bc (qual ...) ...)
              (binary‐comp (qual ...) ...)
              (ets‐ms ...)
              (trace‐ms ...)

   Common Lisp inspired macros
              (defun name (arg ...) {{doc‐string}} ...)
              (defun name
                {{doc‐string}}
                ((argpat ...) ...)
                ...)
              (defmacro name (arg ...) {{doc‐string}} ...)
              (defmacro name arg {{doc‐string}} ...)
              (defmacro name
                {{doc‐string}}
                ((argpat ...) ...)
                ...)
              (defsyntax name
                (pat exp)
                ...)
              (macrolet ((name (arg ...) {{doc‐string}} ...)
                         ...)
                ...)
              (syntaxlet ((name (pat exp) ...)
                          ...)
                ...)
              (prog1 ...)
              (prog2 ...)
              (defmodule name ...)
              (defrecord name ...)

Patterns
       Written as normal data expressions where symbols are variables and  use
       quote  to match explicit values.  Binaries and tuples have special syn‐
       tax.

              {ok,X}                  ‐> (tuple 'ok x)
              error                   ‐> 'error
              {yes,[X|Xs]}            ‐> (tuple 'yes (cons x xs))
              <<34,U:16,F/float>>     ‐> (binary 34 (u (size 16)) (f float))
              [P|Ps]=All              ‐> (= (cons p ps) all)

       Repeated variables are supported in patterns and there is an  automatic
       comparison of values.

<<<<<<< HEAD
       _ as the “don’t care” variable is supported.  This means that the  sym‐
       bol  _,  which  is a perfectly valid symbol, can never be bound through
=======
       _  as the “don’t care” variable is supported.  This means that the sym‐
       bol _, which is a perfectly valid symbol, can never  be  bound  through
>>>>>>> a4e25da0
       pattern matching.

       Aliases  are defined with the (= pattern1 pattern2) pattern.  As in Er‐
       lang patterns they can be used anywhere in a pattern.

       CAVEAT The lint pass of the compiler checks for aliases and if they are
<<<<<<< HEAD
       possible to match.  If not an error is flagged.  This is not  the  best
       way.   Instead  there  should be a warning and the offending clause re‐
=======
       possible  to  match.  If not an error is flagged.  This is not the best
       way.  Instead there should be a warning and the  offending  clause  re‐
>>>>>>> a4e25da0
       moved, but later passes of the compiler can’t handle this yet.

Guards
       Wherever  a  pattern occurs (in let, case, receive, lc, etc.) it can be
       followed by an optional guard which  has  the  form  (when  test  ...).
       Guard  tests are the same as in vanilla Erlang and can contain the fol‐
       lowing guard expressions:

              (quote e)
              (cons gexpr gexpr)
              (car gexpr)
              (cdr gexpr)
              (list gexpr ...)
              (tuple gexpr ...)
              (tref gexpr gexpr)
              (binary ...)
              (type‐test e)
              (guard‐bif ...)             ‐ Guard BIFs, arithmetic,
                                            boolean and comparison operators

       An empty guard, (when), always succeeds  as  there  is  no  test  which
       fails.  This simplifies writing macros which handle guards.

Comments in Function Definitions
       Inside  functions  defined  with  defun  LFE  permits  optional comment
       strings in the Common Lisp style after the argument list.   So  we  can
       have:

              (defun max (x y)
                "The max function."
                (if (>= x y) x y))

       Optional  comments  are also allowed in match style functions after the
       function name and before the clauses:

              (defun max
                "The max function."
                ((x y) (when (>= x y)) x)
                ((x y) y))

       This is also possible in a similar style in local functions defined  by
       flet and fletrec:

              (defun foo (x y)
                "The max function."
                (flet ((m (a b)
                         "Local comment."
                         (if (>= a b) a b)))
                  (m x y)))

Variable Binding and Scoping
<<<<<<< HEAD
       Variables are lexically scoped and bound by  lambda,  match‐lambda  and
       let  forms.   All  variables  which are bound within these forms shadow
       variables bound outside but other variables occurring in the bodies  of
=======
       Variables  are  lexically  scoped and bound by lambda, match-lambda and
       let forms.  All variables which are bound  within  these  forms  shadow
       variables  bound outside but other variables occurring in the bodies of
>>>>>>> a4e25da0
       these forms will be imported from the surrounding environments.No vari‐
       ables are exported out of the form.  So for example the following func‐
       tion:

              (defun foo (x y z)
                (let ((x (zip y)))
                  (zap x z))
                (zop x y))

       The variable y in the call (zip y) comes from the  function  arguments.
       However, the x bound in the let will shadow the x from the arguments so
       in the call (zap x z) the x is bound in the let while the z comes  from
       the  function arguments.  In the final (zop x y) both x and y come from
       the function arguments as the let does not export x.

Function Binding and Scoping
<<<<<<< HEAD
       Functions  are lexically scoped and bound by the top‐level defun and by
       the macros flet and fletrec.  LFE is a Lisp‐2 so  functions  and  vari‐
       ables  have  separate  namespaces  and when searching for function both
       name and arity are used.  This means that when calling a function which
       has  been  bound  to a variable using (funcall func‐var arg ...) is re‐
       quired to call lambda/match‐lambda bound to a variable  or  used  as  a
=======
       Functions are lexically scoped and bound by the top-level defun and  by
       the  macros  flet  and fletrec.  LFE is a Lisp-2 so functions and vari‐
       ables have separate namespaces and when  searching  for  function  both
       name and arity are used.  This means that when calling a function which
       has been bound to a variable using (funcall func-var arg  ...)  is  re‐
       quired  to  call  lambda/match-lambda  bound to a variable or used as a
>>>>>>> a4e25da0
       value.

       Unqualified functions shadow as stated above which results in the  fol‐
       lowing order within a module, outermost to innermost:

       · Predefined Erlang BIFs

       · Predefined LFE BIFs

       · Imports

       · Top‐level defines

       · Flet/fletrec

       · Core forms, these can never be shadowed

<<<<<<< HEAD
       This means that it is  perfectly  legal  to  shadow  BIFs  by  imports,
       BIFs/imports  by top‐level functions and BIFs/imports/top‐level by fle‐
       trecs.  In this respect there is nothing special about BIfs, they  just
=======
       This  means  that  it  is  perfectly  legal  to shadow BIFs by imports,
       BIFs/imports by top-level functions and BIFs/imports/top-level by  fle‐
       trecs.   In this respect there is nothing special about BIfs, they just
>>>>>>> a4e25da0
       behave as prefined imported functions, a whopping big (import (from er‐
       lang  ...)).  EXCEPT that we know about guard BIFs and expression BIFs.
       If you want a private version of spawn then define it, there will be no
       warnings.

       CAVEAT  This  does not hold for the supported core forms.  These can be
       shadowed by imports or redefined but the compiler will always  use  the
       core meaning and never an alternative.  Silently!

Module definition
       The  basic  forms  for defining a module and extending its metadata and
       attributes are:

              (define-module name meta-data attributes)
              (extend-module meta-data attributes)

       The valid meta data is (type typedef ...), (opaque typedef ...),  (spec
       function-spec  ...)  and (record record-def ...).  Each can take multu‐
       iple definitions in one meta form.

       Attributes declarations have the syntax (attribute value-1  ...)  where
       the attribute value is a list off the values in the declaration

       To simplify defining modules there is a predefined macro:

              (defmodule name
                "This is the module documentation."
                (export (f 2) (g 1) ... )
                (export all)                          ;Export all functions
                (import (from mod (f1 2) (f2 1) ... )
                        (rename mod ((f1 2) sune) ((f2 1) kurt) ... ))
<<<<<<< HEAD
                (import (prefix mod mod‐prefix))      ‐ NYI
                (attr‐1 value‐1 value‐2)
                ... )

       Can have multiple export and import declarations within module declara‐
       tion.   The (export all) declaration is allowed together with other ex‐
       port declarations and overrides them.  Other attributes which  are  not
       recognised  by the compiler are allowed and are simply passed on to the
       module and can be accessed through module_info/0‐1.
=======
                (import (prefix mod mod-prefix))      - NYI
                (attr-1 value-1 value-2)
                {meta meta-data ...)
                ... )

       We  can have multiple export and import declarations within module dec‐
       laration.  The (export all) declaration is allowed together with  other
       export declarations and overrides them.  Other attributes which are not
       recognised by the compiler are allowed and are simply passed on to  the
       module and can be accessed through module_info/0-1.
>>>>>>> a4e25da0

Parameterized modules
              (defmodule (name par1 par2 ... )
                ... )

<<<<<<< HEAD
       Define a parameterized module which behaves the same way as in  vanilla
       Erlang.  For now avoid defining functions ‘new’ and ‘instance’.
=======
       Define  a parameterized module which behaves the same way as in vanilla
       Erlang.  For now avoid defining functions `new' and `instance'.
>>>>>>> a4e25da0

Macros
       Macro calls are expanded in both body and patterns.  This can  be  very
       useful to have both make and match macros, but be careful with names.

<<<<<<< HEAD
       A macro is function of two arguments which is a called with a  list  of
       the  arguments to the macro call and the current macro environment.  It
       can be either a lambda or a match‐lambda.  The basic forms for defining
=======
       A  macro  is function of two arguments which is a called with a list of
       the arguments to the macro call and the current macro environment.   It
       can be either a lambda or a match-lambda.  The basic forms for defining
>>>>>>> a4e25da0
       macros are:

              (define‐macro name meta‐data lambda|match‐lambda)
              (let‐macro ((name lambda|match‐lambda)
                ...)

       Macros are definitely NOT hygienic  in  any  form.   However,  variable
       scoping  and  variable  immutability remove most of the things that can
       cause unhygienic macros.  It can be done but you are not going to do it
       by  mistake.   The only real issue is if you happen to be using a vari‐
       able which has the same name as one which the macro generates, that can
<<<<<<< HEAD
       cause problems.  The work around for this is to give variables  created
       in the macro expansion really weird names like | ‐ foo ‐ | which no one
=======
       cause  problems.  The work around for this is to give variables created
       in the macro expansion really weird names like | - foo - | which no one
>>>>>>> a4e25da0
       in their right mind would use.

       To simplify writing macros there are a number of predefined macros:

              (defmacro name (arg ...) ...)
              (defmacro name arg ...)
              (defmacro name ((argpat ...) body) ...)

       Defmacro can be used for defining simple macros or sequences of matches
       depending on whether the arguments are a simple list of symbols or  can
       be  interpreted  as  a  list of pattern/body pairs.  In the second case
       when the argument is just a symbol it will be bound to the whole  argu‐
       ment list.  For example:

              (defmacro double (a) `(+ ,a ,a))
              (defmacro my‐list args `(list ,@args))
              (defmacro andalso
                ((list e) `,e)
                ((cons e es) `(if ,e (andalso ,@es) 'false))
                (() `'true))

       The macro definitions in a macrolet obey the same rules as defmacro.

       The  macro functions created by defmacro and macrolet automatically add
       the second argument with the current macro environment  with  the  name
       $ENV.   This  allows  explicit expansion of macros inside the macro and
       also manipulation of the macro environment.  No changes to the environ‐
       ment are exported outside the macro.

<<<<<<< HEAD
       User defined macros shadow the predefined macros so it is  possible  to
       redefine  the  built‐in macro definitions.  However, see the caveat be‐
=======
       User  defined  macros shadow the predefined macros so it is possible to
       redefine the built-in macro definitions.  However, see the  caveat  be‐
>>>>>>> a4e25da0
       low!

       Yes,  we have the backquote.  It is implemented as a macro so it is ex‐
       panded at macro expansion time.

<<<<<<< HEAD
       Local  functions  that  are  only  available at compile time and can be
       called by macros are defined using eval‐when‐compile:
=======
       Local functions that are only available at  compile  time  and  can  be
       called by macros are defined using eval-when-compile:
>>>>>>> a4e25da0

              (defmacro foo (x)
                ...
                (foo‐helper m n)
                ...)

              (eval‐when‐compile
                (defun foo‐helper (a b)
                  ...)

                )

<<<<<<< HEAD
       There can be many eval‐when‐compile forms.  Functions defined within an
       eval‐when‐compile  are  mutually recursive but they can only call other
       local functions defined in an earlier eval‐when‐compile and macros  de‐
       fined  earlier  in  the  file.   Functions defined in eval‐when‐compile
       which are called by macros can defined after the macro but must be  de‐
       fined before the macro is used.

       Scheme’s  syntax  rules are an easy way to define macros where the body
       is just a simple expansion.  The are implmeneted the the module scm and
       are supported with scm:define‐syntax and scm:let‐syntax and the equiva‐
       lent scm:defsyntax and scm:syntaxlet.  Note that the patterns are  only
       the  arguments to the macro call and do not contain the macro name.  So
=======
       There can be many eval-when-compile forms.  Functions defined within an
       eval-when-compile are mutually recursive but they can only  call  other
       local  functions defined in an earlier eval-when-compile and macros de‐
       fined earlier in the  file.   Functions  defined  in  eval-when-compile
       which  are called by macros can defined after the macro but must be de‐
       fined before the macro is used.

       Scheme’s syntax rules are an easy way to define macros where  the  body
       is just a simple expansion.  The are implmeneted the the module scm and
       are supported with scm:define-syntax and scm:let-syntax and the equiva‐
       lent  scm:defsyntax and scm:syntaxlet.  Note that the patterns are only
       the arguments to the macro call and do not contain the macro name.   So
>>>>>>> a4e25da0
       using them we would get:

              (scm:defsyntax andalso
                (() 'true)
                ((e) e)
                ((e . es) (case e ('true (andalso . es)) ('false 'false))))

<<<<<<< HEAD
       There is an include file “include/scm.lfe” which defines macros so  the
=======
       There  is an include file “include/scm.lfe” which defines macros so the
>>>>>>> a4e25da0
       names don’t have to be prefixed with scm:.

       CAVEAT While it is perfectly legal to define a Core  form  as  a  macro
       these will silently be ignored by the compiler.

Comments in Macro Definitions
       Inside  macros  defined  with  defmacro  LFE  permits  optional comment
       strings in the Common Lisp style after the argument list.   So  we  can
       have:

              (defmacro double (a)
                "Double macro."
                `(+ ,a ,a))

       Optional  comments  are  also  allowed  in match style macros after the
       macro name and before the clauses:

              (defmacro my‐list args
                "List of arguments."
                `(list ,@args))

              (defmacro andalso
                "The andalso form."
                ((list e) `,e)
                ((cons e es) `(if ,e (andalso ,@es) 'false))
                (() `'true))

       This is also possible in a similar style in local functions defined  by
       macrolet:

              (defun foo (x y)
                "The max function."
                (macrolet ((m (a b)
                             "Poor macro definition."
                             `(if (>= ,a ,b) ,a ,b)))
                  (m x y)))

Extended cond
       Cond has been extended with the extra test (?= pat expr) which tests if
       the result of expr matches pat.  If so it binds the  variables  in  pat
       which  can  be used in the cond.  A optional guard is allowed here.  An
       example:

              (cond ((foo x) ...)
                    ((?= (cons x xs) (when (is_atom x)) (bar y))
                     (fubar xs (baz x)))
                    ((?= (tuple 'ok x) (baz y))
                     (zipit x))
                    ... )

Records
<<<<<<< HEAD
       Records  are  tuples with the record name as first element and the rest
       of the fields in order exactly like “normal” Erlang records.   As  with
       Erlang records the default default value is ‘undefined’.

              (defrecord name
                field
                (field default‐value)
                ... )

       Will  create access functions/macros for creation and accessing fields.
       The make‐, match‐ and  update‐  forms  takes  optional  argument  pairs
       field‐name value to get non‐default values.  E.g.  for
=======
       Records are tuples with the record name as first element and  the  rest
       of  the  fields in order exactly like “normal” Erlang records.  As with
       Erlang records the default default value is `undefined'.

       The basic forms for defining a record, creating, accessing and updating
       it are:

              (define-record name ((field) | field
                                   (field default-value)
                                   (field default-value type) ...))
              (make-record name ((field . value) (field . value) ...))
              (record-index name field)
              (record-field record name field)
              (record-update record name ((field . value) (field . value) ...))

       Note  that  the  list  of  field/value  pairs when making or updating a
       record is an a-list.

       We will explain these forms with a simple example.  To define a  record
       we do:

              (define-record person
                   ((name "")
                    (address "" (string))
                    (age)))

       which  defines a record person with the fields name (default value ""),
       address (default value "" and type (string)) and age.  To make  an  in‐
       stance of a person record we do:

              (make-record person ((name . "Robert") (age . 54)))

       The make-record form is also used to define a pattern.

       We  can  get  the value of the address field in a person record and the
       set it by doing (the variable robert references a person record):

              (record-field robert person address)
              (record-update robert person ((address . "my home") (age . 55)))

       Note that we must include the name of the record when accessing it  and
       there  is  no need to quote the record and field names as these are al‐
       ways literal atoms.

       To simplify defining records there is a predefined macro:

              (defrecord name
                (field) | field
                (field default-value)
                (field default-value type)
                ... )

       This will create access macros for record creation  and  accessing  and
       updating  fields.   The  make-, match- and update- forms takes optional
       argument pairs field-name value to get non-default values.  E.g.  for
>>>>>>> a4e25da0

              (defrecord person
                (name "")
                (address "" (string))
                (age))

       the following will be generated:

<<<<<<< HEAD
              (make‐person {{field value}} ... )
              (match‐person {{field value}} ... )
              (is‐person r)
              (fields‐person)
              (update‐person r {{field value}} ... )
              (person‐name r)
              (person‐name)
              (update‐person‐name r name)
              (person‐age r)
              (person‐age)
              (update‐person‐age r age)
              (person‐address r)
              (update‐person‐address r address)

       · (make‐person  name "Robert" age 54) ‐ Will create a new person record
         with the name field set to “Robert”, the age field set to 54 and  the
         address field set to the default "".

       · (match‐person name name age 55) ‐ Will match a person with age 55 and
         bind the variable name to the name field of the record.  Can use  any
=======
              (make-person {{field value}} ... )
              (match-person {{field value}} ... )
              (is-person r)
              (fields-person)
              (update-person r {{field value}} ... )
              (person-name r)
              (person-name)
              (update-person-name r name)
              (person-age r)
              (person-age)
              (update-person-age r age)
              (person-address r)
              (person-address)
              (update-person-address r address)

       · (make-person name "Robert" age 54) - Will create a new person  record
         with  the name field set to “Robert”, the age field set to 54 and the
         address field set to the default "".

       · (match-person name name age 55) - Will match a person with age 55 and
         bind  the variable name to the name field of the record.  Can use any
>>>>>>> a4e25da0
         variable name here.

       · (is‐person john) ‐ Test if john is a person record.

       · (person‐address john) ‐ Return the address field of the person record
         john.

<<<<<<< HEAD
       · (person‐address) ‐ Return the index of the address field of a  person
         record.

       · (update‐person‐address  john  "back  street")  ‐  Updates the address
         field of the person record john to “back street”.

       · (update‐person john age 35 address "front street") ‐  In  the  person
         record  john  update  the  age  field  to 35 and the address field to
         “front street”.

       · (fields‐person) ‐ Returns a list of fields for the record.   This  is
         useful  for  when  using  LFE  with Mnesia, as the record field names
=======
       · (person-address)  - Return the index of the address field of a person
         record.

       · (update-person-address john "back  street")  -  Updates  the  address
         field of the person record john to “back street”.

       · (update-person  john  age  35 address "front street") - In the person
         record john update the age field to  35  and  the  address  field  to
         “front street”.

       · (fields-person)  -  Returns a list of fields for the record.  This is
         useful for when using LFE with Mnesia,  as  the  record  field  names
>>>>>>> a4e25da0
         don’t have to be provided manually in the create_table call.

       · (size‐person) ‐ Returns the size of the record tuple.

       Note that the older now deprecated set‐ forms are still generated.

Binaries/bitstrings
       A binary is

              (binary seg ... )

       where seg is

                      byte
                      string
                      (val integer|float|binary|bitstring|bytes|bits
                           (size n) (unit n)
                           big‐endian|little‐endian|native‐endian
                           big|little|native
                           signed|unsigned)

       val  can  also be a string in which case the specifiers will be applied
       to every character in the string.  As strings are just lists  of  inte‐
       gers these are also valid here.  In a binary constant all literal forms
       are allowed on input but they will always be written as bytes.

Maps
       A map is:

              (map key value ... )

       To access maps there are the following forms:

       · (map‐get map key) ‐ Return the value associated with key in map.

       · (map‐set map key val ... ) ‐ Set keys in map to values.

<<<<<<< HEAD
       · (map‐update  map  key val ... ) ‐ Update keys in map to values.  Note
=======
       · (map-update map key val ... ) - Update keys in map to  values.   Note
>>>>>>> a4e25da0
         that this form requires all the keys to exist.

       N.B.   This  syntax for processing maps has stablized but may change in
       the future!

       There is also an alternate short form map, mref, mset,  mupd  based  on
       the  Maclisp  array  reference  forms.  They take the same arguments as
       their longer alternatives.

List/binary comprehensions
       List/binary comprehensions are supported as  macros.   The  syntax  for
       list comprehensions is:

              (lc (qual  ...) expr ... )
              (list‐comp (qual  ...) expr ... )

       where the final expr is used to generate the elements of the list.

       The syntax for binary comprehensions is:

              (bc (qual  ...) expr ... )
              (binary‐comp (qual  ...) expr ... )

       where  the final expr is a bitseg expr and is used to generate the ele‐
       ments of the binary.

       The supported qualifiers, in both list/binary comprehensions are:

              (<‐ pat {{guard}} list‐expr)        ‐ Extract elements from list
              (<= bin‐pat {{guard}} binary‐expr)  ‐ Extract elements from binary
              (?= pat {{guard}} expr)  ‐ Match test and bind variables in pat
              expr                     ‐ Normal boolean test

       Some examples:

              (lc ((<‐ v (when (> v 5)) l1)
                   (== (rem v 2) 0))
                v)

       returns a list of all the even  elements  of  the  list  l1  which  are
       greater than 5.

              (bc ((<= (f float (size 32)) b1)        ;Only bitseg needed
                   (> f 10.0))
                (: io fwrite "~p\n" (list f))
                (f float (size 64)))                  ;Only bitseg needed

       returns  a  binary of floats of size 64 of floats which are larger than
       10.0 from the binary b1 and of size 32.  The returned numbers are first
       printed.

       N.B.  A word of warning when using guards when extracting elements from
       a binary.  When a match/guard fails for a binary no more attempts  will
       be  made  to  extract  data from the binary.  This means that even if a
       value could be extracted from the binary if the guard fails this  value
       will be lost and extraction will cease.  This is NOT the same as having
       following boolean test which may remove an element but  will  not  stop
       extraction.  Using a guard is probably not what you want!

       Normal vanilla Erlang does the same thing but does not allow guards.

ETS and Mnesia
<<<<<<< HEAD
       LFE also supports match specifications and Query  List  Comprehensions.
       The syntax for a match specification is the same as for match‐lambdas:
=======
       LFE  also  supports match specifications and Query List Comprehensions.
       The syntax for a match specification is the same as for match-lambdas:
>>>>>>> a4e25da0

              (ets‐ms
                ((arg ... ) {{(when e ...)}} ...)             ‐ Matches clauses
                ... )

       For example:

              (ets:select db (ets‐ms
                               ([(tuple _ a b)] (when (> a 3)) (tuple 'ok b))))

<<<<<<< HEAD
       It  is a macro which creates the match specification structure which is
       used in ets:select and mnesia:select.  For tracing instead of the  ets‐
       ms  macro there is the trace‐ms macro which is also used in conjunction
       with the dbg module.  The same restrictions as to what can be done  ap‐
=======
       It is a macro which creates the match specification structure which  is
       used  in ets:select and mnesia:select.  For tracing instead of the ets-
       ms macro there is the trace-ms macro which is also used in  conjunction
       with  the dbg module.  The same restrictions as to what can be done ap‐
>>>>>>> a4e25da0
       ply as for vanilla match specifications:

       · There is only a limited number of BIFs which are allowed

       · There are some special functions only for use with dbg

       · For ets/mnesia it takes a single parameter which must a  tuple  or  a
         variable

       · For dbg it takes a single parameter which must a list or a variable

<<<<<<< HEAD
       N.B.  the current macro neither knows nor cares  whether  it  is  being
       used  in ets/mnesia or in dbg.  It is up to the user to get this right.
=======
       N.B.   the  current  macro  neither knows nor cares whether it is being
       used in ets/mnesia or in dbg.  It is up to the user to get this right.
>>>>>>> a4e25da0

       Macros, especially record macros,  can  freely  be  used  inside  match
       specs.

       CAVEAT  Some  things which are known not to work in the current version
       are andalso, orelse and record updates.

Query List Comprehensions
       LFE supports QLCs for mnesia through the qlc macro.  It  has  the  same
       structure  as  a list comprehension and generates a Query Handle in the
       same way as with qlc:q([...]).  The handle can be  used  together  with
       all the combination functions in the module qlc.

       For example:

              (qlc (lc ((<‐ (tuple k v) (: ets table e2)) (== k i)) v)
                   {{Option}})

       Macros,  especially record macros, can freely be used inside query list
       comprehensions.

       CAVEAT Some things which are known not to work in the  current  version
       are nested QLCs and let/case/recieve which shadow variables.

Predefined LFE functions
       The following more or less standard lisp functions are predefined:

              (<arith_op> expr ...)
              (<comp_op> expr ...)

<<<<<<< HEAD
       The  standard arithmentic operators, + ‐ * /, and comparison operators,
=======
       The  standard arithmentic operators, + - * /, and comparison operators,
>>>>>>> a4e25da0
       > >= < =< == /= =:= =/= , can take multiple arguments the same as their
       standard lisp counterparts.  This is still experimental and implemented
       using macros.  They do, however, behave like normal functions and eval‐
       uate ALL their arguments before doing the arithmetic/comparisons opera‐
       tions.

              (acons key value list)
              (pairlis keys values {{list}})
              (assoc key list)
              (assoc‐if test list)
              (assoc‐if‐not test list)
              (rassoc value list)
              (rassoc‐if test list)
              (rassoc‐if‐not test list)

       The standard association list functions.

              (subst new old tree)
              (subst‐if new test tree)
              (subst‐if‐not new test tree)
              (sublis alist tree)

       The standard substituition functions.

              (macroexpand‐1 expr {{environment}})

       If Expr is a macro call, does one round of expansion, otherwise returns
       Expr.

              (macroexpand expr {{environment}})

<<<<<<< HEAD
       Returns  the  expansion  returned  by calling macroexpand‐1 repeatedly,
=======
       Returns  the  expansion  returned  by calling macroexpand-1 repeatedly,
>>>>>>> a4e25da0
       starting with Expr, until the result is no longer a macro call.

              (macroexpand‐all expr {{environment}})

       Returns the expansion from the expression where all  macro  calls  have
       been expanded with macroexpand.

       NOTE  that  when no explicit environment is given the macroexpand func‐
<<<<<<< HEAD
       tions then only the default built‐in macros will be  expanded.   Inside
=======
       tions then only the default built-in macros will be  expanded.   Inside
>>>>>>> a4e25da0
       macros and in the shell the variable $ENV is bound to the current macro
       environment.

              (eval expr {{environment}})

<<<<<<< HEAD
       Evaluate the expression expr.  Note  that  only  the  pre‐defined  lisp
=======
       Evaluate the expression expr.  Note  that  only  the  pre-defined  lisp
>>>>>>> a4e25da0
       functions,  erlang  BIFs and exported functions can be called.  Also no
       local variables can be accessed.  To access local variables the expr to
       be evaluated can be wrapped in a let defining these.

       For example if the data we wish to evaluate is in the variable expr and
       it assumes there is a local variable “foo” which  it  needs  to  access
       then we could evaluate it by calling:

              (eval `(let ((foo ,foo)) ,expr))

   Supplemental Common Lisp Functions
       LFE provides the module cl which contains the following functions which
       closely mirror functions defined in the Common  Lisp  Hyperspec.   Note
       that  the  following functions use zero‐based indices, like Common Lisp
       (unlike Erlang, which start at index ‘1’).  A major difference  between
       the  LFE  versions  and  the Common Lisp versions of these functions is
       that the boolean values are the LFE 'true and  'false.   Otherwise  the
       definitions  closely  follow the CL definitions and won’t be documented
       here.

              cl:make‐lfe‐bool cl‐value
              cl:make‐cl‐bool lfe‐bool

              cl:mapcar  function  list
              cl:maplist  function  list
              cl:mapc  function  list
              cl:mapl  function  list

              cl:symbol‐plist  symbol
              cl:symbol‐name  symbol
              cl:get  symbol  pname
              cl:get  symbol  pname  default
              cl:getl  symbol  pname‐list
              cl:putprop  symbol  value  pname
              cl:remprop  symbol  pname

              cl:getf  plist  pname
              cl:getf  plist  pname  default
              cl:putf  plist  value  pname  ; This does not exist in CL
              cl:remf  plist  pname
              cl:get‐properties  plist  pname‐list

              cl:elt  index  sequence
              cl:length  sequence
              cl:reverse  sequence
              cl:some  predicate  sequence
              cl:every  predicate  sequence
              cl:notany  predicate  sequence
              cl:notevery  predicate  sequence
              cl:reduce  function  sequence
              cl:reduce  function  sequence  'initial‐value  x
              cl:reduce  function  sequence  'from‐end  'true
              cl:reduce  function  sequence  'initial‐value  x  'from‐end  'true

              cl:remove  item  sequence
              cl:remove‐if  predicate  sequence
              cl:remove‐if‐not  predicate  sequence
              cl:remove‐duplicates  sequence

              cl:find  item  sequence
              cl:find‐if  predicate  sequence
              cl:find‐if‐not  predicate  sequence
              cl:find‐duplicates  sequence
              cl:position  item  sequence
              cl:position‐if  predicate  sequence
              cl:position‐if‐not  predicate  sequence
              cl:position‐duplicates  sequence
              cl:count  item  sequence
              cl:count‐if  predicate  sequence
              cl:count‐if‐not  predicate  sequence
              cl:count‐duplicates  sequence

              cl:car  list
              cl:first  list
              cl:cdr  list
              cl:rest  list
              cl:nth  index  list
              cl:nthcdr  index  list
              cl:last  list
              cl:butlast  list

              cl:subst  new  old  tree
              cl:subst‐if  new  test  tree
              cl:subst‐if‐not  new  test  tree
              cl:sublis  alist  tree

              cl:member  item  list
              cl:member‐if  predicate  list
              cl:member‐if‐not  predicate  list
              cl:adjoin  item  list
              cl:union  list  list
              cl:intersection  list  list
              cl:set‐difference  list  list
              cl:set‐exclusive‐or  list  list
              cl:subsetp  list  list

              cl:acons  key  data  alist
              cl:pairlis  list  list
              cl:pairlis  list  list  alist
              cl:assoc  key  alist
              cl:assoc‐if  predicate  alost
              cl:assoc‐if‐not  predicate  alost
              cl:rassoc  key  alist
              cl:rassoc‐if  predicate  alost
              cl:rassoc‐if‐not  predicate  alost

              cl:type‐of  object
              cl:coerce  object  type

       Furthmore, there is an include file which developers may which to  uti‐
       lize  in  their LFE programs: (include‐lib "lfe/include/cl.lfe").  Cur‐
       rently this offers Common Lisp predicates, but may include other useful
       macros and functions in the future.  The provided predicate macros wrap
       the various is_* Erlang functions; since these are expanded at  compile
       time, they are usable in guards.  The include the following:

              (alivep x)
              (atomp x)
              (binaryp x)
              (bitstringp x)
              (boolp x) and (booleanp x)
              (builtinp x)
              (consp x)
              (floatp x)
              (funcp x) and (functionp x)
              (intp x) and (integerp x)
              (listp x)
              (mapp x)
              (numberp x)
              (pidp x)
              (process‐alive‐p x)
              (recordp x tag)
              (recordp x tag size)
              (refp x) and (referencep x)
              (tuplep x)
              (vectorp x)

       Non‐predicate macros in lfe/include/cl.lfe include:

              (dolist ...)
              (vector ...)

   Supplemental Clojure Functions
       From  LFE’s earliest days, it’s Lisp‐cousin Clojure (created around the
       same time) has inspired LFE developers to create similar, BEAM‐versions
       of  those  functions.   These  were collected in a separate library and
       then expanded upon, until eventually becoming part of the LFE  standard
       library.

       Function definition macros:

              (clj:defn ...)
              (clj:defn‐ ...)
              (clj:fn ...)

       Threading macros:

              (clj:‐> ...)
              (clj:‐>> ...)
              (clj:as‐> ...)
              (clj:cond‐> ...)
              (clj:cond‐>> ...)
              (clj:some‐> ...)
              (clj:some‐>> ...)
              (clj:doto ...)

       Conditional macros:

              (clj:if‐let ...)
              (clj:iff‐let ...)
              (clj:condp ...)
              (clj:if‐not ...)
              (clj:iff‐not ...)
              (clj:when‐not ...)
              (clj:not= ...)

       Predicate macros:

              (clj:atom? x)
              (clj:binary? x)
              (clj:bitstring? x)
              (clj:bool? x)
              (clj:boolean? x)
              (clj:even? x)
              (clj:false? x)
              (clj:falsy? x)
              (clj:float? x)
              (clj:func? x)
              (clj:function? x)
              (clj:identical? x)
              (clj:int? x)
              (clj:integer? x)
              (clj:map? x)
              (clj:neg? x)
              (clj:nil? x)
              (clj:number? x)
              (clj:odd? x)
              (clj:pos? x)
              (clj:record? x)
              (clj:reference? x)
              (clj:true? x)
              (clj:tuple? x)
              (clj:undef? x)
              (clj:undefined? x)
              (clj:zero? x)

       Other:

              (clj:str x)
              (clj:lazy‐seq x)
              (clj:conj ...)
              (clj:if ...)

       Most  of  the  above  mentioned macros are avaialble in the clj include
       file, the use of which allows developers to forego the clj:  prefix  in
       calls:

              (include‐lib "lfe/include/clj.lfe")

Notes
       · NYI ‐ Not Yet Implemented

       · N.B.  ‐ Nota bene (note well)

SEE ALSO
       lfe(1), lfescript(1), lfe_cl(3)

AUTHORS
       Robert Virding.



                                   2008‐2020                      lfe_guide(7)<|MERGE_RESOLUTION|>--- conflicted
+++ resolved
@@ -50,31 +50,14 @@
            #\x1f42d;
 
        In all these forms, the case of the indicating letter is  not  signifi‐
-<<<<<<< HEAD
-       cant,  i.e. #b1010 and #B1010 are identical as are #16rf00 and #16Rf00.
-
-       Similarly, the case is not significant for digits beyond  9  (i.e. ‘a’,
-       ‘b’, ‘c’, ... for number bases larger than 10), e.g. #xabcd is the same
-=======
        cant, i.e. #b1010 and #B1010 are identical as are #16rf00 and #16Rf00.
 
        Similarly,  the  case is not significant for digits beyond 9 (i.e. `a',
        `b', `c', ... for number bases larger than 10), e.g. #xabcd is the same
->>>>>>> a4e25da0
        as #xABCD and can even be mixed in the same number, e.g. #36rHelloWorld
        is valid and the same number as #36Rhelloworld and #36rHELLOWORLD.
 
        The character notation using hexadecimal code representation (#\x....;)
-<<<<<<< HEAD
-       is basically the same thing as the regular hexadecimal  notation  #x...
-       except  that  it conveys to the reader that a character is intended and
-       that it does a sanity check on the  value  (e.g. negative  numbers  and
-       value outside the Unicode range are not permitted).
-
-   Floating point numbers
-       There  is  only one type of floating point numbers and the literals are
-       written in the usual way, e.g. these are all valid floating point  num‐
-=======
        is  basically  the same thing as the regular hexadecimal notation #x...
        except that it conveys to the reader that a character is  intended  and
        that  it  does  a  sanity check on the value (e.g. negative numbers and
@@ -83,7 +66,6 @@
    Floating point numbers
        There is only one type of floating point numbers and the  literals  are
        written  in the usual way, e.g. these are all valid floating point num‐
->>>>>>> a4e25da0
        bers:
 
               1.0 +1.0 ‐1.0 1.0e10 1.111e‐10
@@ -98,19 +80,6 @@
    List Strings
        List strings are just lists of integers (where the values  have  to  be
        from a certain set of numbers that are considered valid characters) but
-<<<<<<< HEAD
-       they  have  their  own syntax for literals (which will also be used for
-       integer lists as an output representation if the  list  contents  looks
-       like it is meant to be a string): “any text between double quotes where
-       " and other special characters like \n can be escaped”.
-
-       As a special case you can also write out the character  number  in  the
-       form  \xHHH;  (where  “HHH”  is  an  integer  in hexadecimal notation),
-       e.g. "\x61;\x62;\x63;" is a complicated way of writing "abc".  This can
-       be convenient when writing Unicode letters not easily typeable or view‐
-       able with regular fonts.  E.g.  "Cat: \\x1f639;"  might  be  easier  to
-       type  (and  view  on output devices without a Unicode font) then typing
-=======
        they have their own syntax for literals (which will also  be  used  for
        integer  lists  as  an output representation if the list contents looks
        like it is meant to be a string): “any text between double quotes where
@@ -122,25 +91,16 @@
        be convenient when writing Unicode letters not easily typeable or view‐
        able  with  regular  fonts.   E.g.  "Cat: \\x1f639;" might be easier to
        type (and view on output devices without a Unicode  font)  then  typing
->>>>>>> a4e25da0
        the actual unicode letter.
 
    Binary Strings
        Binary strings are just like list strings but they are represented dif‐
-<<<<<<< HEAD
-       ferently  in  the  virtual  machine.  The simple syntax is #"...", e.g.
-=======
        ferently in the virtual machine.  The simple  syntax  is  #"...",  e.g.
->>>>>>> a4e25da0
        #"This  is  a  binary  string  \n  with  some  \"escaped\"  and  quoted
        (\\x1f639;) characters"
 
        You can also use the general format for creating binaries (#B(...), de‐
-<<<<<<< HEAD
-       scribed below), e.g. #B("a"), #"a", and #B(97) are all the same  binary
-=======
        scribed  below), e.g. #B("a"), #"a", and #B(97) are all the same binary
->>>>>>> a4e25da0
        string.
 
    Character Escaping
@@ -159,11 +119,7 @@
                 | \s           | Space           |
                 | \d           | Delete          |
 
-<<<<<<< HEAD
-       Alternatively you can also  use  the  hexadecimal  character  encoding,
-=======
        Alternatively  you  can  also  use  the hexadecimal character encoding,
->>>>>>> a4e25da0
        e.g. "a\nb" and "a\x0a;b" are the same string.
 
    Binaries
@@ -185,15 +141,9 @@
               > #B((#"a" binary) (#"b" binary))
               #"ab"
 
-<<<<<<< HEAD
-       Learn  more about “segments” of binary data e.g. in “Learn You Some Er‐
-       lang  (http://learnyousomeerlang.com/starting‐out‐for‐real#bit‐syntax)”
-       <http://learnyousomeerlang.com/starting‐out‐for‐real#bit‐syntax>.
-=======
        Learn more about “segments” of binary data e.g. in “Learn You Some  Er‐
        lang  (http://learnyousomeerlang.com/starting-out-for-real#bit-syntax)”
        <http://learnyousomeerlang.com/starting-out-for-real#bit-syntax>.
->>>>>>> a4e25da0
 
    Lists
        Lists are formed either as ( ... ) or [ ... ] where the  optional  ele‐
@@ -219,15 +169,6 @@
        Things that cannot be parsed as any of the above are usually considered
        as a symbol.
 
-<<<<<<< HEAD
-       Simple examples are foo, Foo, foo‐bar, :foo.  But  also  somewhat  sur‐
-       prisingly  123foo  and  1.23e4extra (but note that illegal digits don’t
-       make a number a symbol when using the explicit  number  base  notation,
-       e.g. #b10foo gives an error).
-
-       Symbol  names can contain a surprising breadth or characters, basically
-       all of the latin‐1 character set without control character, whitespace,
-=======
        Simple  examples  are  foo, Foo, foo-bar, :foo.  But also somewhat sur‐
        prisingly 123foo and 1.23e4extra (but note that  illegal  digits  don’t
        make  a  number  a symbol when using the explicit number base notation,
@@ -235,7 +176,6 @@
 
        Symbol names can contain a surprising breadth or characters,  basically
        all of the latin-1 character set without control character, whitespace,
->>>>>>> a4e25da0
        the various brackets, double quotes and semicolon.
 
        Of these, only |, \', ', ,, and # may not be the first character of the
@@ -243,19 +183,11 @@
 
        I.e.  these are all legal symbols: foo, foo, µ#, ±1, 451°F.
 
-<<<<<<< HEAD
-       Symbols can be explicitly constructed by wrapping their name in  verti‐
-       cal bars, e.g. |foo|, |symbol name with spaces|.  In this case the name
-       can contain any character of in the range from 0 to 255 (or even  none,
-       i.e. ||  is a valid symbol).  The vertical bar in the symbol name needs
-       to be escaped: |symbol with a vertical bar \| in its  name|  (similarly
-=======
        Symbols  can be explicitly constructed by wrapping their name in verti‐
        cal bars, e.g. |foo|, |symbol name with spaces|.  In this case the name
        can  contain any character of in the range from 0 to 255 (or even none,
        i.e. || is a valid symbol).  The vertical bar in the symbol name  needs
        to  be  escaped: |symbol with a vertical bar \| in its name| (similarly
->>>>>>> a4e25da0
        you will obviously have to escape the escape character as well).
 
    Comments
@@ -265,11 +197,7 @@
        line.
 
        Block comments are written as #| comment text |# where the comment text
-<<<<<<< HEAD
-       may  span  multiple  lines  but  my  not contain another block comment,
-=======
        may span multiple lines but  my  not  contain  another  block  comment,
->>>>>>> a4e25da0
        i.e. it may not contain the character sequence #|.
 
    Evaluation While Reading
@@ -416,26 +344,16 @@
        Repeated variables are supported in patterns and there is an  automatic
        comparison of values.
 
-<<<<<<< HEAD
-       _ as the “don’t care” variable is supported.  This means that the  sym‐
-       bol  _,  which  is a perfectly valid symbol, can never be bound through
-=======
        _  as the “don’t care” variable is supported.  This means that the sym‐
        bol _, which is a perfectly valid symbol, can never  be  bound  through
->>>>>>> a4e25da0
        pattern matching.
 
        Aliases  are defined with the (= pattern1 pattern2) pattern.  As in Er‐
        lang patterns they can be used anywhere in a pattern.
 
        CAVEAT The lint pass of the compiler checks for aliases and if they are
-<<<<<<< HEAD
-       possible to match.  If not an error is flagged.  This is not  the  best
-       way.   Instead  there  should be a warning and the offending clause re‐
-=======
        possible  to  match.  If not an error is flagged.  This is not the best
        way.  Instead there should be a warning and the  offending  clause  re‐
->>>>>>> a4e25da0
        moved, but later passes of the compiler can’t handle this yet.
 
 Guards
@@ -487,15 +405,9 @@
                   (m x y)))
 
 Variable Binding and Scoping
-<<<<<<< HEAD
-       Variables are lexically scoped and bound by  lambda,  match‐lambda  and
-       let  forms.   All  variables  which are bound within these forms shadow
-       variables bound outside but other variables occurring in the bodies  of
-=======
        Variables  are  lexically  scoped and bound by lambda, match-lambda and
        let forms.  All variables which are bound  within  these  forms  shadow
        variables  bound outside but other variables occurring in the bodies of
->>>>>>> a4e25da0
        these forms will be imported from the surrounding environments.No vari‐
        ables are exported out of the form.  So for example the following func‐
        tion:
@@ -512,21 +424,12 @@
        the function arguments as the let does not export x.
 
 Function Binding and Scoping
-<<<<<<< HEAD
-       Functions  are lexically scoped and bound by the top‐level defun and by
-       the macros flet and fletrec.  LFE is a Lisp‐2 so  functions  and  vari‐
-       ables  have  separate  namespaces  and when searching for function both
-       name and arity are used.  This means that when calling a function which
-       has  been  bound  to a variable using (funcall func‐var arg ...) is re‐
-       quired to call lambda/match‐lambda bound to a variable  or  used  as  a
-=======
        Functions are lexically scoped and bound by the top-level defun and  by
        the  macros  flet  and fletrec.  LFE is a Lisp-2 so functions and vari‐
        ables have separate namespaces and when  searching  for  function  both
        name and arity are used.  This means that when calling a function which
        has been bound to a variable using (funcall func-var arg  ...)  is  re‐
        quired  to  call  lambda/match-lambda  bound to a variable or used as a
->>>>>>> a4e25da0
        value.
 
        Unqualified functions shadow as stated above which results in the  fol‐
@@ -544,15 +447,9 @@
 
        · Core forms, these can never be shadowed
 
-<<<<<<< HEAD
-       This means that it is  perfectly  legal  to  shadow  BIFs  by  imports,
-       BIFs/imports  by top‐level functions and BIFs/imports/top‐level by fle‐
-       trecs.  In this respect there is nothing special about BIfs, they  just
-=======
        This  means  that  it  is  perfectly  legal  to shadow BIFs by imports,
        BIFs/imports by top-level functions and BIFs/imports/top-level by  fle‐
        trecs.   In this respect there is nothing special about BIfs, they just
->>>>>>> a4e25da0
        behave as prefined imported functions, a whopping big (import (from er‐
        lang  ...)).  EXCEPT that we know about guard BIFs and expression BIFs.
        If you want a private version of spawn then define it, there will be no
@@ -584,17 +481,6 @@
                 (export all)                          ;Export all functions
                 (import (from mod (f1 2) (f2 1) ... )
                         (rename mod ((f1 2) sune) ((f2 1) kurt) ... ))
-<<<<<<< HEAD
-                (import (prefix mod mod‐prefix))      ‐ NYI
-                (attr‐1 value‐1 value‐2)
-                ... )
-
-       Can have multiple export and import declarations within module declara‐
-       tion.   The (export all) declaration is allowed together with other ex‐
-       port declarations and overrides them.  Other attributes which  are  not
-       recognised  by the compiler are allowed and are simply passed on to the
-       module and can be accessed through module_info/0‐1.
-=======
                 (import (prefix mod mod-prefix))      - NYI
                 (attr-1 value-1 value-2)
                 {meta meta-data ...)
@@ -605,33 +491,21 @@
        export declarations and overrides them.  Other attributes which are not
        recognised by the compiler are allowed and are simply passed on to  the
        module and can be accessed through module_info/0-1.
->>>>>>> a4e25da0
 
 Parameterized modules
               (defmodule (name par1 par2 ... )
                 ... )
 
-<<<<<<< HEAD
-       Define a parameterized module which behaves the same way as in  vanilla
-       Erlang.  For now avoid defining functions ‘new’ and ‘instance’.
-=======
        Define  a parameterized module which behaves the same way as in vanilla
        Erlang.  For now avoid defining functions `new' and `instance'.
->>>>>>> a4e25da0
 
 Macros
        Macro calls are expanded in both body and patterns.  This can  be  very
        useful to have both make and match macros, but be careful with names.
 
-<<<<<<< HEAD
-       A macro is function of two arguments which is a called with a  list  of
-       the  arguments to the macro call and the current macro environment.  It
-       can be either a lambda or a match‐lambda.  The basic forms for defining
-=======
        A  macro  is function of two arguments which is a called with a list of
        the arguments to the macro call and the current macro environment.   It
        can be either a lambda or a match-lambda.  The basic forms for defining
->>>>>>> a4e25da0
        macros are:
 
               (define‐macro name meta‐data lambda|match‐lambda)
@@ -643,13 +517,8 @@
        cause unhygienic macros.  It can be done but you are not going to do it
        by  mistake.   The only real issue is if you happen to be using a vari‐
        able which has the same name as one which the macro generates, that can
-<<<<<<< HEAD
-       cause problems.  The work around for this is to give variables  created
-       in the macro expansion really weird names like | ‐ foo ‐ | which no one
-=======
        cause  problems.  The work around for this is to give variables created
        in the macro expansion really weird names like | - foo - | which no one
->>>>>>> a4e25da0
        in their right mind would use.
 
        To simplify writing macros there are a number of predefined macros:
@@ -679,25 +548,15 @@
        also manipulation of the macro environment.  No changes to the environ‐
        ment are exported outside the macro.
 
-<<<<<<< HEAD
-       User defined macros shadow the predefined macros so it is  possible  to
-       redefine  the  built‐in macro definitions.  However, see the caveat be‐
-=======
        User  defined  macros shadow the predefined macros so it is possible to
        redefine the built-in macro definitions.  However, see the  caveat  be‐
->>>>>>> a4e25da0
        low!
 
        Yes,  we have the backquote.  It is implemented as a macro so it is ex‐
        panded at macro expansion time.
 
-<<<<<<< HEAD
-       Local  functions  that  are  only  available at compile time and can be
-       called by macros are defined using eval‐when‐compile:
-=======
        Local functions that are only available at  compile  time  and  can  be
        called by macros are defined using eval-when-compile:
->>>>>>> a4e25da0
 
               (defmacro foo (x)
                 ...
@@ -710,20 +569,6 @@
 
                 )
 
-<<<<<<< HEAD
-       There can be many eval‐when‐compile forms.  Functions defined within an
-       eval‐when‐compile  are  mutually recursive but they can only call other
-       local functions defined in an earlier eval‐when‐compile and macros  de‐
-       fined  earlier  in  the  file.   Functions defined in eval‐when‐compile
-       which are called by macros can defined after the macro but must be  de‐
-       fined before the macro is used.
-
-       Scheme’s  syntax  rules are an easy way to define macros where the body
-       is just a simple expansion.  The are implmeneted the the module scm and
-       are supported with scm:define‐syntax and scm:let‐syntax and the equiva‐
-       lent scm:defsyntax and scm:syntaxlet.  Note that the patterns are  only
-       the  arguments to the macro call and do not contain the macro name.  So
-=======
        There can be many eval-when-compile forms.  Functions defined within an
        eval-when-compile are mutually recursive but they can only  call  other
        local  functions defined in an earlier eval-when-compile and macros de‐
@@ -736,7 +581,6 @@
        are supported with scm:define-syntax and scm:let-syntax and the equiva‐
        lent  scm:defsyntax and scm:syntaxlet.  Note that the patterns are only
        the arguments to the macro call and do not contain the macro name.   So
->>>>>>> a4e25da0
        using them we would get:
 
               (scm:defsyntax andalso
@@ -744,11 +588,7 @@
                 ((e) e)
                 ((e . es) (case e ('true (andalso . es)) ('false 'false))))
 
-<<<<<<< HEAD
-       There is an include file “include/scm.lfe” which defines macros so  the
-=======
        There  is an include file “include/scm.lfe” which defines macros so the
->>>>>>> a4e25da0
        names don’t have to be prefixed with scm:.
 
        CAVEAT While it is perfectly legal to define a Core  form  as  a  macro
@@ -800,20 +640,6 @@
                     ... )
 
 Records
-<<<<<<< HEAD
-       Records  are  tuples with the record name as first element and the rest
-       of the fields in order exactly like “normal” Erlang records.   As  with
-       Erlang records the default default value is ‘undefined’.
-
-              (defrecord name
-                field
-                (field default‐value)
-                ... )
-
-       Will  create access functions/macros for creation and accessing fields.
-       The make‐, match‐ and  update‐  forms  takes  optional  argument  pairs
-       field‐name value to get non‐default values.  E.g.  for
-=======
        Records are tuples with the record name as first element and  the  rest
        of  the  fields in order exactly like “normal” Erlang records.  As with
        Erlang records the default default value is `undefined'.
@@ -869,7 +695,6 @@
        This will create access macros for record creation  and  accessing  and
        updating  fields.   The  make-, match- and update- forms takes optional
        argument pairs field-name value to get non-default values.  E.g.  for
->>>>>>> a4e25da0
 
               (defrecord person
                 (name "")
@@ -878,28 +703,6 @@
 
        the following will be generated:
 
-<<<<<<< HEAD
-              (make‐person {{field value}} ... )
-              (match‐person {{field value}} ... )
-              (is‐person r)
-              (fields‐person)
-              (update‐person r {{field value}} ... )
-              (person‐name r)
-              (person‐name)
-              (update‐person‐name r name)
-              (person‐age r)
-              (person‐age)
-              (update‐person‐age r age)
-              (person‐address r)
-              (update‐person‐address r address)
-
-       · (make‐person  name "Robert" age 54) ‐ Will create a new person record
-         with the name field set to “Robert”, the age field set to 54 and  the
-         address field set to the default "".
-
-       · (match‐person name name age 55) ‐ Will match a person with age 55 and
-         bind the variable name to the name field of the record.  Can use  any
-=======
               (make-person {{field value}} ... )
               (match-person {{field value}} ... )
               (is-person r)
@@ -921,7 +724,6 @@
 
        · (match-person name name age 55) - Will match a person with age 55 and
          bind  the variable name to the name field of the record.  Can use any
->>>>>>> a4e25da0
          variable name here.
 
        · (is‐person john) ‐ Test if john is a person record.
@@ -929,20 +731,6 @@
        · (person‐address john) ‐ Return the address field of the person record
          john.
 
-<<<<<<< HEAD
-       · (person‐address) ‐ Return the index of the address field of a  person
-         record.
-
-       · (update‐person‐address  john  "back  street")  ‐  Updates the address
-         field of the person record john to “back street”.
-
-       · (update‐person john age 35 address "front street") ‐  In  the  person
-         record  john  update  the  age  field  to 35 and the address field to
-         “front street”.
-
-       · (fields‐person) ‐ Returns a list of fields for the record.   This  is
-         useful  for  when  using  LFE  with Mnesia, as the record field names
-=======
        · (person-address)  - Return the index of the address field of a person
          record.
 
@@ -955,7 +743,6 @@
 
        · (fields-person)  -  Returns a list of fields for the record.  This is
          useful for when using LFE with Mnesia,  as  the  record  field  names
->>>>>>> a4e25da0
          don’t have to be provided manually in the create_table call.
 
        · (size‐person) ‐ Returns the size of the record tuple.
@@ -993,11 +780,7 @@
 
        · (map‐set map key val ... ) ‐ Set keys in map to values.
 
-<<<<<<< HEAD
-       · (map‐update  map  key val ... ) ‐ Update keys in map to values.  Note
-=======
        · (map-update map key val ... ) - Update keys in map to  values.   Note
->>>>>>> a4e25da0
          that this form requires all the keys to exist.
 
        N.B.   This  syntax for processing maps has stablized but may change in
@@ -1060,13 +843,8 @@
        Normal vanilla Erlang does the same thing but does not allow guards.
 
 ETS and Mnesia
-<<<<<<< HEAD
-       LFE also supports match specifications and Query  List  Comprehensions.
-       The syntax for a match specification is the same as for match‐lambdas:
-=======
        LFE  also  supports match specifications and Query List Comprehensions.
        The syntax for a match specification is the same as for match-lambdas:
->>>>>>> a4e25da0
 
               (ets‐ms
                 ((arg ... ) {{(when e ...)}} ...)             ‐ Matches clauses
@@ -1077,17 +855,10 @@
               (ets:select db (ets‐ms
                                ([(tuple _ a b)] (when (> a 3)) (tuple 'ok b))))
 
-<<<<<<< HEAD
-       It  is a macro which creates the match specification structure which is
-       used in ets:select and mnesia:select.  For tracing instead of the  ets‐
-       ms  macro there is the trace‐ms macro which is also used in conjunction
-       with the dbg module.  The same restrictions as to what can be done  ap‐
-=======
        It is a macro which creates the match specification structure which  is
        used  in ets:select and mnesia:select.  For tracing instead of the ets-
        ms macro there is the trace-ms macro which is also used in  conjunction
        with  the dbg module.  The same restrictions as to what can be done ap‐
->>>>>>> a4e25da0
        ply as for vanilla match specifications:
 
        · There is only a limited number of BIFs which are allowed
@@ -1099,13 +870,8 @@
 
        · For dbg it takes a single parameter which must a list or a variable
 
-<<<<<<< HEAD
-       N.B.  the current macro neither knows nor cares  whether  it  is  being
-       used  in ets/mnesia or in dbg.  It is up to the user to get this right.
-=======
        N.B.   the  current  macro  neither knows nor cares whether it is being
        used in ets/mnesia or in dbg.  It is up to the user to get this right.
->>>>>>> a4e25da0
 
        Macros, especially record macros,  can  freely  be  used  inside  match
        specs.
@@ -1136,11 +902,7 @@
               (<arith_op> expr ...)
               (<comp_op> expr ...)
 
-<<<<<<< HEAD
-       The  standard arithmentic operators, + ‐ * /, and comparison operators,
-=======
        The  standard arithmentic operators, + - * /, and comparison operators,
->>>>>>> a4e25da0
        > >= < =< == /= =:= =/= , can take multiple arguments the same as their
        standard lisp counterparts.  This is still experimental and implemented
        using macros.  They do, however, behave like normal functions and eval‐
@@ -1172,11 +934,7 @@
 
               (macroexpand expr {{environment}})
 
-<<<<<<< HEAD
-       Returns  the  expansion  returned  by calling macroexpand‐1 repeatedly,
-=======
        Returns  the  expansion  returned  by calling macroexpand-1 repeatedly,
->>>>>>> a4e25da0
        starting with Expr, until the result is no longer a macro call.
 
               (macroexpand‐all expr {{environment}})
@@ -1185,21 +943,13 @@
        been expanded with macroexpand.
 
        NOTE  that  when no explicit environment is given the macroexpand func‐
-<<<<<<< HEAD
-       tions then only the default built‐in macros will be  expanded.   Inside
-=======
        tions then only the default built-in macros will be  expanded.   Inside
->>>>>>> a4e25da0
        macros and in the shell the variable $ENV is bound to the current macro
        environment.
 
               (eval expr {{environment}})
 
-<<<<<<< HEAD
-       Evaluate the expression expr.  Note  that  only  the  pre‐defined  lisp
-=======
        Evaluate the expression expr.  Note  that  only  the  pre-defined  lisp
->>>>>>> a4e25da0
        functions,  erlang  BIFs and exported functions can be called.  Also no
        local variables can be accessed.  To access local variables the expr to
        be evaluated can be wrapped in a let defining these.
